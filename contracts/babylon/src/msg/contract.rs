use cosmwasm_schema::{cw_serde, QueryResponses};
use cosmwasm_std::Uint128;
use cosmwasm_std::{Binary, StdError, StdResult};

use babylon_apis::finality_api::Evidence;

use crate::msg::btc_header::BtcHeader;
#[cfg(not(target_arch = "wasm32"))]
use {
    crate::msg::btc_header::{BtcHeaderResponse, BtcHeadersResponse},
    crate::msg::cz_header::CzHeaderResponse,
    crate::msg::epoch::EpochResponse,
    crate::state::config::Config,
};

const BABYLON_TAG_BYTES: usize = 4;

// Common functions for contract messages
pub trait ContractMsg {
    fn validate(&self) -> StdResult<()>;
    fn babylon_tag_to_bytes(&self) -> StdResult<Vec<u8>>;
}

#[cw_serde]
pub struct InstantiateMsg {
    pub network: babylon_bitcoin::chain_params::Network,
    /// babylon_tag is a string encoding four bytes used for identification / tagging of the Babylon zone.
    /// NOTE: this is a hex string, not raw bytes
    pub babylon_tag: String,
    pub btc_confirmation_depth: u32,
    pub checkpoint_finalization_timeout: u32,
    /// notify_cosmos_zone indicates whether to send Cosmos zone messages notifying BTC-finalised
    /// headers.
    /// NOTE: If set to true, then the Cosmos zone needs to integrate the corresponding message handler
    /// as well
    pub notify_cosmos_zone: bool,
    /// If set, this will be the Wasm migration / upgrade admin of the BTC staking contract and the
    /// BTC finality contract
    pub admin: Option<String>,
    /// Name of the consumer
    pub consumer_name: Option<String>,
    /// Description of the consumer
    pub consumer_description: Option<String>,
    /// IBC information for ICS-020 rewards transfer.
    /// If not set, distributed rewards will be native to the Consumer
    pub transfer_info: Option<crate::msg::ibc::IbcTransferInfo>,
}

impl ContractMsg for InstantiateMsg {
    fn validate(&self) -> StdResult<()> {
        if self.babylon_tag.len() != BABYLON_TAG_BYTES * 2 {
            return Err(StdError::invalid_data_size(
                BABYLON_TAG_BYTES * 2,
                self.babylon_tag.len(),
            ));
        }
        let _ = self.babylon_tag_to_bytes()?;

<<<<<<< HEAD
=======
        if self.btc_staking_code_id.is_some() {
            if let (Some(consumer_name), Some(consumer_description)) =
                (&self.consumer_name, &self.consumer_description)
            {
                if consumer_name.trim().is_empty() {
                    return Err(StdError::generic_err("Consumer name cannot be empty"));
                }
                if consumer_description.trim().is_empty() {
                    return Err(StdError::generic_err(
                        "Consumer description cannot be empty",
                    ));
                }
            } else {
                return Err(StdError::generic_err(
                    "Consumer name and description are required when btc_staking_code_id is set",
                ));
            }
        }

        if let Some(transfer_info) = &self.transfer_info {
            transfer_info.validate()?;
        }

>>>>>>> 9fdc9a15
        Ok(())
    }

    fn babylon_tag_to_bytes(&self) -> StdResult<Vec<u8>> {
        hex::decode(&self.babylon_tag).map_err(|_| {
            StdError::generic_err(format!(
                "babylon_tag is not a valid hex string: {}",
                self.babylon_tag
            ))
        })
    }
}

#[cw_serde]
pub enum ExecuteMsg {
    BtcHeaders {
        /// `headers` is a list of BTC headers. Typically:
        /// - A given delta of headers a user wants to add to the tip or fork of the BTC chain.
        headers: Vec<BtcHeader>,
    },
    /// `slashing` is a slashing event from the BTC staking contract.
    ///
    /// This will be forwarded over IBC to the Babylon side for propagation to other Consumers, and
    /// Babylon itself
    Slashing { evidence: Evidence },
    /// `SendRewards` is a message sent by the finality contract, to send rewards to Babylon
    SendRewards {
        /// `fp_distribution` is the list of finality providers and their rewards
        fp_distribution: Vec<RewardsDistribution>,
    },
}

#[cw_serde]
pub struct RewardsDistribution {
    pub fp_pubkey_hex: String,
    pub reward: Uint128,
}

#[cw_serde]
#[derive(QueryResponses)]
pub enum QueryMsg {
    /// Config returns the current configuration of the babylon-contract
    #[returns(Config)]
    Config {},
    /// BtcBaseHeader returns the base BTC header stored in the contract
    #[returns(BtcHeaderResponse)]
    BtcBaseHeader {},
    /// BtcTipHeader returns the tip BTC header stored in the contract
    #[returns(BtcHeaderResponse)]
    BtcTipHeader {},
    /// BtcHeader returns the BTC header information stored in the contract, by BTC height.
    #[returns(BtcHeaderResponse)]
    BtcHeader { height: u32 },
    /// BtcHeaderByHash returns the BTC header information stored in the contract, by BTC hash.
    ///
    /// `hash` is the (byte-reversed) hex-encoded hash of the BTC header
    #[returns(BtcHeaderResponse)]
    BtcHeaderByHash { hash: String },
    /// BtcHeaders returns the canonical BTC chain stored in the contract.
    ///
    /// `start_after` is the height of the header to start after, or `None` to start from the base
    #[returns(BtcHeadersResponse)]
    BtcHeaders {
        start_after: Option<u32>,
        limit: Option<u32>,
        reverse: Option<bool>,
    },
    /// BabylonBaseEpoch returns the base Babylon epoch stored in the contract
    #[returns(EpochResponse)]
    BabylonBaseEpoch {},
    /// BabylonLastEpoch returns the last babylon finalized epoch stored in the contract
    #[returns(EpochResponse)]
    BabylonLastEpoch {},
    /// BabylonEpoch returns the Babylon epoch stored in the contract, by epoch number.
    #[returns(EpochResponse)]
    BabylonEpoch { epoch_number: u64 },
    /// BabylonCheckpoint returns the Babylon checkpoint stored in the contract, by epoch number.
    #[returns(EpochResponse)]
    BabylonCheckpoint { epoch_number: u64 },
    /// CzLastHeader returns the last CZ epoch stored in the contract
    #[returns(CzHeaderResponse)]
    CzLastHeader {},
    /// CzHeader returns the CZ header stored in the contract, by CZ height.
    #[returns(CzHeaderResponse)]
    CzHeader { height: u64 },
    /// TransferInfo returns the IBC transfer information stored in the contract
    /// for ICS-020 rewards transfer.
    /// If not set, distributed rewards are native to the Consumer
    #[returns(crate::msg::ibc::TransferInfoResponse)]
    TransferInfo {},
}<|MERGE_RESOLUTION|>--- conflicted
+++ resolved
@@ -56,8 +56,6 @@
         }
         let _ = self.babylon_tag_to_bytes()?;
 
-<<<<<<< HEAD
-=======
         if self.btc_staking_code_id.is_some() {
             if let (Some(consumer_name), Some(consumer_description)) =
                 (&self.consumer_name, &self.consumer_description)
@@ -81,7 +79,6 @@
             transfer_info.validate()?;
         }
 
->>>>>>> 9fdc9a15
         Ok(())
     }
 
