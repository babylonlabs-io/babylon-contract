--- conflicted
+++ resolved
@@ -268,12 +268,8 @@
         })?;
 
         let mut resp: IbcReceiveResponse<BabylonMsg> =
-<<<<<<< HEAD
-            IbcReceiveResponse::new(StdAck::success(vec![])); // TODO: design response format
+            IbcReceiveResponse::new(StdAck::success(vec![])); // TODO: design response format (#134.2)
         resp = resp.add_message(msg);
-=======
-            IbcReceiveResponse::new(StdAck::success(vec![])); // TODO: design response format (#134.2)
->>>>>>> 3a1dc2a8
         resp = resp.add_attribute("action", "receive_btc_headers");
 
         Ok(resp)
